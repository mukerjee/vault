--- conflicted
+++ resolved
@@ -89,15 +89,10 @@
 		PathsSpecial: &logical.Paths{
 			Unauthenticated: []string{
 				"oidc/.well-known/*",
-<<<<<<< HEAD
-				"oidc/provider/+/.well-known/*",
-				"oidc/provider/+/token",
-=======
 
 				// TODO: fill in properly when this is supported
 				"oidc/provider/my-provider/.well-known/*",
 				"oidc/provider/my-provider/token",
->>>>>>> e0ff7fab
 			},
 		},
 		PeriodicFunc: func(ctx context.Context, req *logical.Request) error {
